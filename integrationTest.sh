--- conflicted
+++ resolved
@@ -10,12 +10,8 @@
 # A function used to indent the log output from the tests
 indent() { sed 's/^/    /'; }
 
-<<<<<<< HEAD
 cd tests/simple/
-=======
-cd tests/
-./reset.sh
->>>>>>> 1203dab4
+../reset.sh
 source env.sh
 cat keybaseca.config.gen | envsubst > keybaseca.config
 echo "Building containers..."
@@ -38,6 +34,7 @@
 docker-compose rm -f
 
 cd ../advanced/
+../reset.sh
 source env.sh
 cat keybaseca.config.gen | envsubst > keybaseca.config
 echo "Building containers..."
@@ -58,4 +55,5 @@
 docker-compose stop 2>&1 > /dev/null
 docker-compose kill 2>&1 > /dev/null
 docker-compose rm -f
-./reset.sh+
+../reset.sh