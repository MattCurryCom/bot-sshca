--- conflicted
+++ resolved
@@ -26,35 +26,6 @@
 
 cd tests/
 source env.sh
-<<<<<<< HEAD
-cat keybaseca.config.gen | envsubst > keybaseca.config
-echo "Building containers..."
-docker-compose build 2>&1 > /dev/null
-echo "Running single-environment integration tests..."
-docker-compose up -d
-
-docker logs kssh -f | indent
-TEST_EXIT_CODE=`docker wait kssh`
-
-if [ -z ${TEST_EXIT_CODE+x} ] || [ "$TEST_EXIT_CODE" -ne 0 ] ; then
-  printf "${RED}Single Environment Tests Failed${NC} - Exit Code: $TEST_EXIT_CODE\n"
-else
-  printf "${GREEN}Single Environment Mode Tests Passed${NC}\n"
-fi
-
-docker-compose stop 2>&1 > /dev/null
-docker-compose kill 2>&1 > /dev/null
-docker-compose rm -f
-
-cd ../multi-environment/
-reset_docker
-source env.sh
-cat keybaseca.config.gen | envsubst > keybaseca.config
-echo "Running multi-environment integration tests..."
-docker-compose up -d
-
-docker logs -f kssh | indent
-=======
 reset_docker
 
 mkdir -p generated-env
@@ -67,17 +38,12 @@
 docker-compose up -d
 
 docker logs kssh -f | indent
->>>>>>> 8fe03092
 TEST_EXIT_CODE=`docker wait kssh`
 
 if [ -z ${TEST_EXIT_CODE+x} ] || [ "$TEST_EXIT_CODE" -ne 0 ] ; then
   printf "${RED}Tests Failed${NC} - Exit Code: $TEST_EXIT_CODE\n"
 else
-<<<<<<< HEAD
-  printf "${GREEN}Multi-Environment Tests Passed${NC}\n"
-=======
   printf "${GREEN}Tests Passed${NC}\n"
->>>>>>> 8fe03092
 fi
 
 docker-compose stop 2>&1 > /dev/null
