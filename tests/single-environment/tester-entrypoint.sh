--- conflicted
+++ resolved
@@ -26,9 +26,6 @@
 }
 
 nohup bash -c "run_keybase -g &"
-<<<<<<< HEAD
-sleep 15
-=======
 
 # Sleep until the CA bot has started
 while ! [ -f /mnt/keybase-ca-key.pub ];
@@ -38,7 +35,6 @@
 echo ""
 sleep 2
 
->>>>>>> 4de03f1d
 keybase oneshot --username $KEYBASE_USERNAME --paperkey "$PAPERKEY"
 
 echo "========================= Launched Keybase, starting tests... ========================="
