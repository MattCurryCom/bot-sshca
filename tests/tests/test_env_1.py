import hashlib
import subprocess
import time

import pytest

from lib import TestConfig, load_env, outputs_audit_log, assert_contains_hash, run_command, simulate_two_teams, get_principals

test_env_1_log_filename = f"/keybase/team/{TestConfig.getDefaultTestConfig().subteam}.ssh.staging/ca.log"
class TestMultiTeamStrictLogging:
    @pytest.fixture(autouse=True, scope='class')
    def configure_env(self):
        assert load_env(__file__)

    @pytest.fixture(autouse=True, scope='class')
    def test_config(self):
        return TestConfig.getDefaultTestConfig()

    def test_kssh_staging_user(self, test_config):
        # Test ksshing into staging as user
        with outputs_audit_log(test_config, filename=test_env_1_log_filename, expected_number=1):
            assert_contains_hash(test_config.expected_hash, run_command("""bin/kssh -q -o StrictHostKeyChecking=no user@sshd-staging "sha1sum /etc/unique" """))

    def test_kssh_staging_root(self, test_config):
        # Test ksshing into staging as user
        with outputs_audit_log(test_config, filename=test_env_1_log_filename, expected_number=1):
            assert_contains_hash(test_config.expected_hash, run_command("""bin/kssh -q -o StrictHostKeyChecking=no root@sshd-staging "sha1sum /etc/unique" """))

    def test_kssh_prod_root(self, test_config):
        # Test ksshing into prod as root
        with outputs_audit_log(test_config, filename=test_env_1_log_filename, expected_number=1):
            assert_contains_hash(test_config.expected_hash, run_command("""bin/kssh -q -o StrictHostKeyChecking=no root@sshd-prod "sha1sum /etc/unique" """))

    def test_kssh_reject_prod_user(self, test_config):
        # Test that we can't kssh into prod as user since we aren't in the correct team for that
        with outputs_audit_log(test_config, filename=test_env_1_log_filename, expected_number=1):
            try:
                run_command("""bin/kssh -o StrictHostKeyChecking=no user@sshd-prod "sha1sum /etc/unique" 2>&1 """)
                assert False
            except subprocess.CalledProcessError as e:
                assert b"Permission denied" in e.output
                assert test_config.expected_hash not in e.output

    def test_kssh_reuse(self, test_config):
        # Test that kssh reuses unexpired keys
        with outputs_audit_log(test_config, filename=test_env_1_log_filename, expected_number=1):
            assert_contains_hash(test_config.expected_hash, run_command("""bin/kssh -q -o StrictHostKeyChecking=no root@sshd-prod "sha1sum /etc/unique" """))
            start = time.time()
            assert_contains_hash(test_config.expected_hash, run_command("""bin/kssh -q -o StrictHostKeyChecking=no root@sshd-prod "sha1sum /etc/unique" """))
            elapsed = time.time() - start
            assert elapsed < 0.5

    def test_kssh_regenerate_expired_keys(self, test_config):
        # Test that kssh reprovisions a key when the stored keys are expired
        with outputs_audit_log(test_config, filename=test_env_1_log_filename, expected_number=1):
            run_command("mv ~/tests/testFiles/expired ~/.ssh/keybase-signed-key-- && mv ~/tests/testFiles/expired.pub ~/.ssh/keybase-signed-key--.pub && mv ~/tests/testFiles/expired-cert.pub ~/.ssh/keybase-signed-key---cert.pub")
            assert_contains_hash(test_config.expected_hash, run_command("""bin/kssh -q -o StrictHostKeyChecking=no root@sshd-prod "sha1sum /etc/unique" """))

    def test_kssh_provision(self, test_config):
        # Test the `kssh --provision` flag
        # we have to run all of the below commands in one run_command call so that environment variables are shared
        # so ssh-agent can work
        with outputs_audit_log(test_config, filename=test_env_1_log_filename, expected_number=1):
            output = run_command("""
            eval `ssh-agent -s`
            bin/kssh --provision
            ssh -q -o StrictHostKeyChecking=no root@sshd-prod "sha1sum /etc/unique"
            echo -n foo > /tmp/foo
            scp /tmp/foo root@sshd-prod:/tmp/foo
            ssh -q -o StrictHostKeyChecking=no root@sshd-prod "sha1sum /tmp/foo"
            """)
            assert_contains_hash(test_config.expected_hash, output)
            assert hashlib.sha1(b"foo").hexdigest().encode('utf-8') in output
        assert get_principals("~/.ssh/keybase-signed-key---cert.pub") == set([test_config.subteam + ".ssh.staging", test_config.subteam + ".ssh.root_everywhere"])

    def test_kssh_errors_on_two_bots(self, test_config):
        # Test that kssh does not run if there are multiple bots, no kssh config, and no --bot flag
        with simulate_two_teams(test_config), outputs_audit_log(test_config, filename=test_env_1_log_filename, expected_number=0):
            try:
                run_command("bin/kssh root@sshd-prod")
                assert False
            except subprocess.CalledProcessError as e:
                assert b"Found 2 config files" in e.output

    def test_kssh_bot_flag(self, test_config):
        # Test that kssh works with the --bot flag
        with simulate_two_teams(test_config), outputs_audit_log(test_config, filename=test_env_1_log_filename, expected_number=1):
            assert_contains_hash(test_config.expected_hash, run_command(f"bin/kssh --bot {test_config.bot_username} -q -o StrictHostKeyChecking=no root@sshd-prod 'sha1sum /etc/unique'"))

    def test_kssh_set_default_bot(self, test_config):
        # Test that kssh works with the --set-default-bot flag
        with simulate_two_teams(test_config), outputs_audit_log(test_config, filename=test_env_1_log_filename, expected_number=1):
            run_command(f"bin/kssh --set-default-bot {test_config.bot_username}")
            assert_contains_hash(test_config.expected_hash, run_command("bin/kssh -q -o StrictHostKeyChecking=no root@sshd-prod 'sha1sum /etc/unique'"))

    def test_kssh_override_default_bot(self, test_config):
        # Test that the --bot flag overrides the local config file
        with simulate_two_teams(test_config), outputs_audit_log(test_config, filename=test_env_1_log_filename, expected_number=1):
            run_command(f"bin/kssh --set-default-bot otherbotname")
            assert_contains_hash(test_config.expected_hash, run_command(f"bin/kssh --bot {test_config.bot_username} -q -o StrictHostKeyChecking=no root@sshd-prod 'sha1sum /etc/unique'"))

    def test_kssh_clear_default_bot(self, test_config):
        # Test that kssh --clear-default-bot clears the default bot
        with simulate_two_teams(test_config), outputs_audit_log(test_config, filename=test_env_1_log_filename, expected_number=0):
            run_command(f"bin/kssh --set-default-bot {test_config.bot_username}")
            run_command("bin/kssh --clear-default-bot")
            try:
                # No default set and no bot specified so it will error out
                run_command("bin/kssh root@sshd-prod")
                assert False
            except subprocess.CalledProcessError as e:
                assert b"Found 2 config files" in e.output

<<<<<<< HEAD
    def test_keybaseca_backup(self):
        # Test the keybaseca backup command by reading and verifying the private key stored in /mnt/cakey.backup
=======
    def test_keybaseca_backup(self, test_config):
        # Test the keybaseca backup command by reading and verifying the private key stored in /shared/cakey.backup
>>>>>>> f56bd2f2
        run_command("mkdir -p /tmp/ssh/")
        run_command("chown -R keybase:keybase /tmp/ssh/")
        with open('/shared/cakey.backup') as f:
            keyLines = []
            add = False
            for line in f:
                if "----" in line and "PRIVATE" in line and "BEGIN" in line:
                    add = True
                if add:
                    keyLines.append(line)
                if "----" in line and "PRIVATE" in line and "END" in line:
                    add = False
        key = '\n'.join(keyLines)
        print(key)
        with open('/tmp/ssh/cakey', 'w+') as f:
            f.write(key)
        run_command("chmod 0600 /tmp/ssh/cakey")
        output = run_command("ssh-keygen -y -e -f /tmp/ssh/cakey")
        assert b"BEGIN SSH2 PUBLIC KEY" in output

    def test_keybaseca_sign(self, test_config):
        # Stdout contains a useful message
        with open('/mnt/keybaseca-sign.out') as f:
            assert "Provisioned new certificate" in f.read()

        # SSH with that certificate should just work for every team
        assert_contains_hash(test_config.expected_hash, run_command(f"ssh -q -o StrictHostKeyChecking=no -i /mnt/userkey user@sshd-prod 'sha1sum /etc/unique'"))
        assert_contains_hash(test_config.expected_hash, run_command(f"ssh -q -o StrictHostKeyChecking=no -i /mnt/userkey root@sshd-prod 'sha1sum /etc/unique'"))
        assert_contains_hash(test_config.expected_hash, run_command(f"ssh -q -o StrictHostKeyChecking=no -i /mnt/userkey user@sshd-staging 'sha1sum /etc/unique'"))
        assert_contains_hash(test_config.expected_hash, run_command(f"ssh -q -o StrictHostKeyChecking=no -i /mnt/userkey root@sshd-prod 'sha1sum /etc/unique'"))

        # Checking that it actually contains the correct principals
        assert get_principals("/mnt/userkey-cert.pub") == set(test_config.subteams)<|MERGE_RESOLUTION|>--- conflicted
+++ resolved
@@ -111,13 +111,8 @@
             except subprocess.CalledProcessError as e:
                 assert b"Found 2 config files" in e.output
 
-<<<<<<< HEAD
     def test_keybaseca_backup(self):
-        # Test the keybaseca backup command by reading and verifying the private key stored in /mnt/cakey.backup
-=======
-    def test_keybaseca_backup(self, test_config):
         # Test the keybaseca backup command by reading and verifying the private key stored in /shared/cakey.backup
->>>>>>> f56bd2f2
         run_command("mkdir -p /tmp/ssh/")
         run_command("chown -R keybase:keybase /tmp/ssh/")
         with open('/shared/cakey.backup') as f:
