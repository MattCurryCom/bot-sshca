# SSH CA Bot

<<<<<<< HEAD
# This code is currently a work in progress and this project is not yet complete and is not ready to be used. 

See [keybase.io/blog/keybase-ssh-ca](https://keybase.io/blog/keybase-ssh-ca) for a full announcement and description
of the code in this repository. 

The idea here is to control SSH access to servers (without needing to install anything on them) based simply on 
cryptographically provable membership in Keybase teams. 

SSH supports a concept of certificate authorities (CAs) where you can place a single public key on the server, 
and the SSH server will allow any connections with keys signed by the CA cert. This is how a lot of large companies 
manage SSH access securely; users can be granted SSH access to servers without having to change the keys that are 
deployed on the server. 
=======
The idea here is to control SSH access to servers (without needing to install anything on them) based simply on cryptographically provable membership in Keybase teams.

SSH supports a concept of certificate authorities (CAs) where you can place a single public key on the server, and the SSH server will allow any connections with keys signed by the CA cert. This is how a lot of large companies manage SSH access securely; users can be granted SSH access to servers without having to change the keys that are deployed on the server.

This repo provides the pieces for anyone to build this workflow:
1. generation scripts and a guide to set up the Keybase team and server ssh configuration
2. a wrapper around ssh (`kssh`) for any end user to get authenticated using the certificate authority
3. a chatbot (`keybaseca`) which listens in a Keybase team for `kssh` requests. If the requester is in the team, the bot will sign the request with an expiring signature (e.g. 1 hour), and then the provisioned server should authenticate as usual.

Removing a user's ability to access a server is as simple as removing them from the Keybase team.

This code is currently a work in progress and this project is not yet complete and is not ready to be used.

# Design

There are two binaries contained in this project in the `cmd/` folder. `shared/` is go code that is shared between the
binaries.

## keybaseca

`keybaseca` is the CA server that exposes an interface through Keybase chat. Generate a new CA key by running
`keybaseca generate`. This will output the CA public key. It also writes a `kssh` (see below) config file to
`/keybase/team/teamname.ssh/kssh-client.config` such that `kssh` can automatically detect the config file.
`keybaseca service` starts the CA chatbot service. See `keybaseca/config.go` for a description of the config file.

## kssh

`kssh` is the replacement SSH binary. It automatically pulls config files from KBFS.

# Integration Tests

This project contains integration tests that can be run via `./integrationTest.sh`.
Running this is a great place to get familiarized with how everything works. You will need to do some
one-time setup with keybase accounts, but a script will walk you through it.
>>>>>>> 70c114f5

# Getting Started

kssh allows you to define realms of servers where access is granted based off of
membership in different teams. Imagine that you have a staging environment that everyone should be granted access to and
a production environment that you want to restrict access to a smaller group of people. For this exercise we'll also set
up a third realm that grants root access to all machines. To configure kssh to work with this setup, we will set it up 
according to this diagram:

![Architecture Diagram](docs/Architecture Diagram.png?raw=true "Architecture Diagram")

On a secured server that you wish to use to run the CA chatbot:

```bash
git clone git@github.com:keybase/bot-sshca.git
cd bot-sshca/docker/
cp env.sh.example env.sh
keybase signup      # Creates a new Keybase user to use for the SSH CA bot
keybase paperkey    # Generate a new paper key
# Create `{TEAM}.ssh.staging`, `{TEAM}.ssh.production`, `{TEAM}.ssh.root_everywhere` as new Keybase subteams
# and add the bot to those subteams. Add users to those subteams based off of the permissions you wish to grant
# different users
nano env.sh         # Fill in the values including the previously generated paper key
make generate
```

<<<<<<< HEAD
This will output a list of steps to run on each server you wish to use with the CA chatbot. Run 
these commands. 

Now you must define a mapping between Keybase teams the users and servers that they are
allowed to access. If you wish to make the user foo available to anyone in team.ssh.bar,
create the file `/etc/ssh/auth_principals/foo` with contents `bar`. 
=======
This will output the public key for the CA.

For each server in staging:

1. Place the public key in `/etc/ssh/ca.pub`
2. Add the line `TrustedUserCAKeys /etc/ssh/ca.pub` to `/etc/ssh/sshd_config`
3. Add the line `AuthorizedPrincipalsFile /etc/ssh/auth_principals/%u` to `/etc/ssh/sshd_config`
4. Create the file `/etc/ssh/auth_principals/root` with contents `root_everywhere`
5. Create the file `/etc/ssh/auth_principals/user` with contents `staging`
6. Restart ssh `service ssh restart`
>>>>>>> 70c114f5

More concretely following the current example setup:

<<<<<<< HEAD
* For each server in your staging environment:
  1. Create the file `/etc/ssh/auth_principals/root` with contents `root_everywhere`
  2. Create the file `/etc/ssh/auth_principals/user` with contents `staging`
* For each server in your production environment:
  1. Create the file `/etc/ssh/auth_principals/root` with contents `root_everywhere`
  2. Create the file `/etc/ssh/auth_principals/user` with contents `production`
=======
1. Place the public key in `/etc/ssh/ca.pub`
2. Add the line `TrustedUserCAKeys /etc/ssh/ca.pub` to `/etc/ssh/sshd_config`
3. Add the line `AuthorizedPrincipalsFile /etc/ssh/auth_principals/%u` to `/etc/ssh/sshd_config`
4. Create the file `/etc/ssh/auth_principals/root` with contents `root_everywhere`
5. Create the file `/etc/ssh/auth_principals/user` with contents `production`
6. Restart ssh `service ssh restart`
>>>>>>> 70c114f5

Now on the server where you wish to run the chatbot, start the chatbot itself:

```bash
make serve
```

Now build the kssh binary and start SSHing!

```bash
go build -o bin/kssh cmd/kssh/kssh.go
sudo cp bin/kssh /usr/local/bin/        # Optional but recommended
kssh user@staging-server-ip             # If in {TEAM}.ssh.staging
kssh user@production-server-ip          # If in {TEAM}.ssh.production
kssh root@server                        # If in {TEAM}.ssh.root_everywhere
```

We recommend building kssh yourself and distributing the binary among your team (perhaps in Keybase Files!). 

# OS Support

It is recommended to run the server component of this bot on linux and running it in other environments is untested.
`kssh` is tested and works correctly on linux, macOS, and Windows. If running on windows, note that there is a dependency
<<<<<<< HEAD
on the `ssh` binary being in the path. This can be installed in a number of different ways including 
[Chocolatey](https://chocolatey.org/packages/openssh) or the 
[built in version](https://docs.microsoft.com/en-us/windows-server/administration/openssh/openssh_install_firstuse) on 
modern versions of windows. 

# Contributing

There are two separate binaries built from the code in this repo:

## keybaseca 

`keybaseca` is the CA server that exposes an interface through Keybase chat. This binary is meant to be run in a secure
location. 

```
NAME:
   keybaseca - An SSH CA built on top of Keybase

USAGE:
   keybaseca [global options] command [command options] [arguments...]

VERSION:
   0.0.1

COMMANDS:
     backup    Print the current CA private key to stdout for backup purposes
     generate  Generate a new CA key
     service   Start the CA service in the foreground
     help, h   Shows a list of commands or help for one command

GLOBAL OPTIONS:
   --help, -h     show help
   --version, -v  print the version
```

## kssh

`kssh` is the replacement SSH binary. kssh handles provisioning new SSH keys and is meant to be installed on each
user's laptop. 

```
NAME:
   kssh - A replacement ssh binary using Keybase SSH CA to provision SSH keys

USAGE:
   kssh [kssh options] [ssh arguments...]

VERSION:
   0.0.1

GLOBAL OPTIONS:
   --help,               Show help
   --provision           Provision a new SSH key and add it to the ssh-agent. Useful if you need to run another 
                         program that uses SSH auth (eg scp, rsync, etc)
   --set-default-team    Set the default team to be used for kssh. Not necessary if you are only in one team that
                         is using Keybase SSH CA
   --clear-default-team  Clear the default team
   --team                Specify a specific team to be used for kssh. Not necessary if you are only in one team that
                         is using Keybase SSH CA
```

## Architecture

#### Config

Keybaseca is configured using environment variables (see docs/env.md for information on all of the options). When keybaseca 
starts, it writes a client config file to `/keybase/team/{teamname for teamname in $TEAMS}/kssh-client.config`. This 
client config file is how kssh determines which teams are using kssh and the needed information about the bot (eg the
channel name, the name of the bot, etc). When keybaseca stops, it deletes the client config file. 

kssh reads the client config file in order to determine how to interact with a bot. kssh does not have any user controlled
config files. It does have one local config file stored in `~/.ssh/cssh.cache` that is used to store the default team
if the `--set-default-team` flag is set. This config file is not meant to be manually edited and is only meant to be 
interacted with via the `--set-default-team` and `--clear-default-team` flags. 

#### Communication

kssh and keybaseca communicate with each other over Keybase chat. If the `CHAT_CHANNEL` environment variable is specified,
keybaseca will only accept communication in the specified team and channel. If the `CHAT_CHANNEL` environment variable
is not specified then keybaseca will accept messages in any channel of any team listed in the `TEAMS` environment variable.
All communication happens via the Go chatbot library. 

Prior to sending a `SignatureRequest`, kssh sends a series of AckRequest messages. An AckRequest message is sent until 
kssh receives an Ack from keybaseca. This is done in order to ensure that kssh has correctly connected to the chat channel
and that the bot is responding to messages. In order to ensure that kssh is receiving an Ack in response to the AckRequests
that it sent, the AckRequest includes the username of the user using kssh. Afterwards, a SignatureRequest packet is sent
and keybaseca parses it and returns a signed key. Note that only public keys and signatures are sent over Keybase chat
and private keys never leave the devices they were generated on. 

#### SSH Operations

On nix style systems (linux and MacOS), kssh generates and uses ed25519 private keys using the ssh-keygen binary. In 
order to remove the dependency on ssh-keygen for windows systems (since it is not always installed on windows), kssh 
will generate a 2048 bit RSA key when running on Windows. 

keybaseca uses the ssh-keygen binary in order to complete all key signing operations. 

#### KBFS

In order to ensure that keybaseca can run inside of docker (which does not support FUSE filesystems without adding
the CAP_SYS_ADMIN permission), all KBFS interactions are done via `keybase fs ...` commands. This makes it so that 
keybaseca can run in unprivileged docker containers. 

# Integration Tests

This project contains integration tests that can be run via `./integrationTest.sh`. The integration tests depend on 
docker and docker-compose. The first time you run them, they will walk you through creating two new accounts to be 
used in the tests. The credentials for these accounts will be stored in `tests/env.sh`. 
=======
on the `ssh` binary being in the path. This can be installed in a number of different ways including
[Chocolatey](https://chocolatey.org/packages/openssh) or the
[built in version](https://docs.microsoft.com/en-us/windows-server/administration/openssh/openssh_install_firstuse) on
modern versions of windows.
>>>>>>> 70c114f5
<|MERGE_RESOLUTION|>--- conflicted
+++ resolved
@@ -1,6 +1,5 @@
 # SSH CA Bot
 
-<<<<<<< HEAD
 # This code is currently a work in progress and this project is not yet complete and is not ready to be used. 
 
 See [keybase.io/blog/keybase-ssh-ca](https://keybase.io/blog/keybase-ssh-ca) for a full announcement and description
@@ -13,42 +12,13 @@
 and the SSH server will allow any connections with keys signed by the CA cert. This is how a lot of large companies 
 manage SSH access securely; users can be granted SSH access to servers without having to change the keys that are 
 deployed on the server. 
-=======
-The idea here is to control SSH access to servers (without needing to install anything on them) based simply on cryptographically provable membership in Keybase teams.
 
-SSH supports a concept of certificate authorities (CAs) where you can place a single public key on the server, and the SSH server will allow any connections with keys signed by the CA cert. This is how a lot of large companies manage SSH access securely; users can be granted SSH access to servers without having to change the keys that are deployed on the server.
-
-This repo provides the pieces for anyone to build this workflow:
+This repo provides the pieces for anyone to build this workflow on top of Keybase:
 1. generation scripts and a guide to set up the Keybase team and server ssh configuration
 2. a wrapper around ssh (`kssh`) for any end user to get authenticated using the certificate authority
 3. a chatbot (`keybaseca`) which listens in a Keybase team for `kssh` requests. If the requester is in the team, the bot will sign the request with an expiring signature (e.g. 1 hour), and then the provisioned server should authenticate as usual.
 
 Removing a user's ability to access a server is as simple as removing them from the Keybase team.
-
-This code is currently a work in progress and this project is not yet complete and is not ready to be used.
-
-# Design
-
-There are two binaries contained in this project in the `cmd/` folder. `shared/` is go code that is shared between the
-binaries.
-
-## keybaseca
-
-`keybaseca` is the CA server that exposes an interface through Keybase chat. Generate a new CA key by running
-`keybaseca generate`. This will output the CA public key. It also writes a `kssh` (see below) config file to
-`/keybase/team/teamname.ssh/kssh-client.config` such that `kssh` can automatically detect the config file.
-`keybaseca service` starts the CA chatbot service. See `keybaseca/config.go` for a description of the config file.
-
-## kssh
-
-`kssh` is the replacement SSH binary. It automatically pulls config files from KBFS.
-
-# Integration Tests
-
-This project contains integration tests that can be run via `./integrationTest.sh`.
-Running this is a great place to get familiarized with how everything works. You will need to do some
-one-time setup with keybase accounts, but a script will walk you through it.
->>>>>>> 70c114f5
 
 # Getting Started
 
@@ -75,43 +45,21 @@
 make generate
 ```
 
-<<<<<<< HEAD
 This will output a list of steps to run on each server you wish to use with the CA chatbot. Run 
 these commands. 
 
 Now you must define a mapping between Keybase teams the users and servers that they are
 allowed to access. If you wish to make the user foo available to anyone in team.ssh.bar,
 create the file `/etc/ssh/auth_principals/foo` with contents `bar`. 
-=======
-This will output the public key for the CA.
-
-For each server in staging:
-
-1. Place the public key in `/etc/ssh/ca.pub`
-2. Add the line `TrustedUserCAKeys /etc/ssh/ca.pub` to `/etc/ssh/sshd_config`
-3. Add the line `AuthorizedPrincipalsFile /etc/ssh/auth_principals/%u` to `/etc/ssh/sshd_config`
-4. Create the file `/etc/ssh/auth_principals/root` with contents `root_everywhere`
-5. Create the file `/etc/ssh/auth_principals/user` with contents `staging`
-6. Restart ssh `service ssh restart`
->>>>>>> 70c114f5
 
 More concretely following the current example setup:
 
-<<<<<<< HEAD
 * For each server in your staging environment:
   1. Create the file `/etc/ssh/auth_principals/root` with contents `root_everywhere`
   2. Create the file `/etc/ssh/auth_principals/user` with contents `staging`
 * For each server in your production environment:
   1. Create the file `/etc/ssh/auth_principals/root` with contents `root_everywhere`
   2. Create the file `/etc/ssh/auth_principals/user` with contents `production`
-=======
-1. Place the public key in `/etc/ssh/ca.pub`
-2. Add the line `TrustedUserCAKeys /etc/ssh/ca.pub` to `/etc/ssh/sshd_config`
-3. Add the line `AuthorizedPrincipalsFile /etc/ssh/auth_principals/%u` to `/etc/ssh/sshd_config`
-4. Create the file `/etc/ssh/auth_principals/root` with contents `root_everywhere`
-5. Create the file `/etc/ssh/auth_principals/user` with contents `production`
-6. Restart ssh `service ssh restart`
->>>>>>> 70c114f5
 
 Now on the server where you wish to run the chatbot, start the chatbot itself:
 
@@ -135,7 +83,6 @@
 
 It is recommended to run the server component of this bot on linux and running it in other environments is untested.
 `kssh` is tested and works correctly on linux, macOS, and Windows. If running on windows, note that there is a dependency
-<<<<<<< HEAD
 on the `ssh` binary being in the path. This can be installed in a number of different ways including 
 [Chocolatey](https://chocolatey.org/packages/openssh) or the 
 [built in version](https://docs.microsoft.com/en-us/windows-server/administration/openssh/openssh_install_firstuse) on 
@@ -243,10 +190,4 @@
 
 This project contains integration tests that can be run via `./integrationTest.sh`. The integration tests depend on 
 docker and docker-compose. The first time you run them, they will walk you through creating two new accounts to be 
-used in the tests. The credentials for these accounts will be stored in `tests/env.sh`. 
-=======
-on the `ssh` binary being in the path. This can be installed in a number of different ways including
-[Chocolatey](https://chocolatey.org/packages/openssh) or the
-[built in version](https://docs.microsoft.com/en-us/windows-server/administration/openssh/openssh_install_firstuse) on
-modern versions of windows.
->>>>>>> 70c114f5
+used in the tests. The credentials for these accounts will be stored in `tests/env.sh`. 