--- conflicted
+++ resolved
@@ -24,200 +24,5 @@
 
 # Documentation
 
-<<<<<<< HEAD
 See the [documentation website](https://keybase-ssh-ca-bot.readthedocs.io/en/latest/) for information on getting started,
-best practices, the architecture, and contributing. 
-=======
-kssh allows you to define realms of servers where access is granted based off of
-membership in different teams. Imagine that you have a staging environment that everyone should be granted access to and
-a production environment that you want to restrict access to a smaller group of people. For this exercise we'll also set
-up a third realm that grants root access to all machines. To configure kssh to work with this setup, we will set it up 
-according to this diagram:
-
-![Architecture Diagram](https://raw.githubusercontent.com/keybase/bot-sshca/master/docs/Architecture%20Diagram.png "Architecture Diagram")
-
-On a secured server that you wish to use to run the CA chatbot:
-
-```bash
-git clone git@github.com:keybase/bot-sshca.git
-cd bot-sshca/docker/
-cp env.sh.example env.sh
-keybase signup      # Creates a new Keybase user to use for the SSH CA bot
-keybase paperkey    # Generate a new paper key
-# Create `{TEAM}.ssh.staging`, `{TEAM}.ssh.production`, `{TEAM}.ssh.root_everywhere` as new Keybase subteams
-# and add the bot to those subteams. Add users to those subteams based off of the permissions you wish to grant
-# different users
-nano env.sh         # Fill in the values including the previously generated paper key
-make generate       # Generate a new CA key
-```
-
-Running `make generate` will output a list of configuration steps to run on each server you wish to use with the CA chatbot. 
-These commands create a new user to use with kssh (the `developer` user), add the CA's public key to the server, and 
-configure the server to trust the public key. 
-
-Now you must define a mapping between Keybase teams the users and servers that they are
-allowed to access. If you wish to make the user foo available to anyone in team.ssh.bar,
-create the file `/etc/ssh/auth_principals/foo` with contents `team.ssh.bar`. 
-
-More concretely following the current example setup:
-
-* For each server in your staging environment:
-  1. Create the file `/etc/ssh/auth_principals/root` with contents `{TEAM}.ssh.root_everywhere`
-  2. Create the file `/etc/ssh/auth_principals/developer` with contents `{TEAM}.ssh.staging`
-* For each server in your production environment:
-  1. Create the file `/etc/ssh/auth_principals/root` with contents `{TEAM}.ssh.root_everywhere`
-  2. Create the file `/etc/ssh/auth_principals/developer` with contents `{TEAM}.ssh.production`
-
-Now on the server where you wish to run the chatbot, start the chatbot itself:
-
-```bash
-make serve    # Runs inside of docker for ease of use
-```
-
-Now download the kssh binary and start SSHing! See https://github.com/keybase/bot-sshca/releases to download the most 
-recent version of kssh for your platform. 
-
-```bash
-sudo mv kssh-{platform} /usr/local/bin/kssh 
-sudo chmod +x /usr/local/bin/kssh
-
-kssh developer@staging-server-ip        # If in {TEAM}.ssh.staging
-kssh developer@production-server-ip     # If in {TEAM}.ssh.production
-kssh root@server                        # If in {TEAM}.ssh.root_everywhere
-```
-
-We recommend building kssh yourself and distributing the binary among your team (perhaps in Keybase Files!). 
-
-# Network Architecture
-
-Since all communication between the kssh client and the SSH CA server happens over Keybase chat, it is possible (and recommended)
-to firewall off the SSH CA server so it cannot be reached from the general internet. Additionally, note that the SSH servers
-that trust the SSH CA do not need to communicate with Keybase's servers or with the CA server and thus it is also possible
-to firewall off the SSH servers from the general internet. Clients running kssh need to have Keybase running locally with
-a connection to Keybase's servers. 
-
-# OS Support
-
-It is recommended to run the server component of this bot on linux and running it in other environments is untested.
-`kssh` is tested and works correctly on linux, macOS, and Windows. If running on windows, note that there is a dependency
-on the `ssh` binary being in the path. This can be installed in a number of different ways including 
-[Chocolatey](https://chocolatey.org/packages/openssh) or the 
-[built in version](https://docs.microsoft.com/en-us/windows-server/administration/openssh/openssh_install_firstuse) on 
-modern versions of windows. 
-
-# Using kssh with jumpboxes and bastion hosts
-
-kssh should work correctly with jumpboxes and bastion hosts as long as they are configured to trust the SSH CA and the usernames are correct. For example:
-
-```
-kssh -J developer@jumpbox.example.com developer@server.internal
-```
-
-This can also be made easier by setting the kssh default ssh-username locally, then you won't have to specify it for each server. 
-
-```
-kssh --set-default-user developer
-kssh -J jumpbox.example.com server.internal
-```
-
-# Contributing
-
-There are two separate binaries built from the code in this repo:
-
-## keybaseca 
-
-`keybaseca` is the CA server that exposes an interface through Keybase chat. This binary is meant to be run in a secure
-location. 
-
-```
-NAME:
-   keybaseca - An SSH CA built on top of Keybase
-
-USAGE:
-   keybaseca [global options] command [command options] [arguments...]
-
-VERSION:
-   0.0.1
-
-COMMANDS:
-     backup    Print the current CA private key to stdout for backup purposes
-     generate  Generate a new CA key
-     service   Start the CA service in the foreground
-     help, h   Shows a list of commands or help for one command
-
-GLOBAL OPTIONS:
-   --help, -h     show help
-   --version, -v  print the version
-```
-
-## kssh
-
-`kssh` is the replacement SSH binary. kssh handles provisioning (via the keybaseca-bot) new temporary SSH keys and is meant to be installed on each
-user's laptop. 
-
-```
-NAME:
-   kssh - A replacement ssh binary using Keybase SSH CA to provision SSH keys
-
-USAGE:
-   kssh [kssh options] [ssh arguments...]
-
-VERSION:
-   0.0.1
-
-GLOBAL OPTIONS:
-   --help                Show help
-   -v                    Enable kssh and ssh debug logs
-   --provision           Provision a new SSH key and add it to the ssh-agent. Useful if you need to run another 
-                         program that uses SSH auth (eg scp, rsync, etc)
-   --set-default-bot     Set the default bot to be used for kssh. Not necessary if you are only in one team that
-                         is using Keybase SSH CA
-   --clear-default-bot   Clear the default bot
-   --bot                 Specify a specific bot to be used for kssh. Not necessary if you are only in one team that
-                         is using Keybase SSH CA
-   --set-default-user    Set the default SSH user to be used for kssh. Useful if you use ssh configs that do not set 
-					     a default SSH user 
-   --clear-default-user  Clear the default SSH user
-   --set-keybase-binary  Run kssh with a specific keybase binary rather than resolving via $PATH 
-```
-
-## Architecture
-
-#### Config
-
-Keybaseca is configured using environment variables (see docs/env.md for information on all of the options). When keybaseca 
-starts, it writes a client config file to `/keybase/team/{teamname for teamname in $TEAMS}/kssh-client.config`. This 
-client config file is how kssh determines which teams are using kssh and the needed information about the bot (eg the
-channel name, the name of the bot, etc). When keybaseca stops, it deletes all of the client config files. 
-
-kssh reads the client config file in order to determine how to interact with a bot. kssh does not have any user controlled
-configuration. It does have one local config file stored in `~/.ssh/kssh-config.json` that is used to store a few settings 
-for kssh. By default, this config file is not used. It is only created and meant to be interacted with via the 
-`--set-default-bot`, `--clear-default-bot`, `--set-default-user`, `--clear-default-user` flags. 
-
-#### Communication
-
-kssh and keybaseca communicate with each other over Keybase chat. If the `CHAT_CHANNEL` environment variable is 
-specified in keybaseca's environment, keybaseca will only accept communication in the specified team and channel. 
-This configuration is passed to kssh clients via the client config file(s) stored in KBFS. If the `CHAT_CHANNEL` environment variable
-is not specified then keybaseca will accept messages in any channel of any team listed in the `TEAMS` environment variable.
-All communication happens via the Go chatbot library. 
-
-Prior to sending a `SignatureRequest`, kssh sends a series of `AckRequest` messages. An `AckRequest` message is sent until 
-kssh receives an `Ack` from keybaseca. This is done in order to ensure that kssh has correctly connected to the chat channel
-and that the bot is responding to messages. Afterwards, a `SignatureRequest` packet is sent and keybaseca parses it and 
-returns a signed key. Note that only public keys and signatures are sent over Keybase chat and private keys never 
-leave the devices they were generated on. 
-
-#### KBFS
-
-In order to ensure that keybaseca can run inside of docker (which does not support FUSE filesystems without adding
-the CAP_SYS_ADMIN permission), all KBFS interactions are done via `keybase fs ...` commands. This makes it so that 
-keybaseca can run in unprivileged docker containers. 
-
-# Integration Tests
-
-This project contains integration tests that can be run via `./integrationTest.sh`. The integration tests depend on 
-docker and docker-compose. The first time you run them, they will walk you through creating two new accounts to be 
-used in the tests. The credentials for these accounts will be stored in `tests/env.sh`. 
->>>>>>> 7803a8d1
+best practices, the architecture, and contributing. 