#!/bin/bash

# Uncomment this line and fill it in if running in single environment mode
#export SSH_USER="root"
# Uncomment this line if running in multi-environment mode
<<<<<<< HEAD
#export MULTI_ENVIRONMENT_MODE=true
=======
#export USE_SUBTEAM_AS_PRINCIPAL=true
# Note that you must set either SSH_USER or USE_SUBTEAM_AS_PRINCIPAL.
>>>>>>> 4de03f1d

# If you want to run in single environment mode, set a single subteam here. If you want to run in multi-environment
# mode set multiple subteams here separated by commas (eg "teamname.ssh.prod,teamname.ssh.staging")
export SUBTEAMS="teamname.subteam_for_ssh"

# Login info for the chat bot
export KEYBASE_USERNAME="username_of_ca_bot"
export PAPERKEY="paper key for the ca bot"<|MERGE_RESOLUTION|>--- conflicted
+++ resolved
@@ -3,12 +3,9 @@
 # Uncomment this line and fill it in if running in single environment mode
 #export SSH_USER="root"
 # Uncomment this line if running in multi-environment mode
-<<<<<<< HEAD
-#export MULTI_ENVIRONMENT_MODE=true
-=======
+
 #export USE_SUBTEAM_AS_PRINCIPAL=true
 # Note that you must set either SSH_USER or USE_SUBTEAM_AS_PRINCIPAL.
->>>>>>> 4de03f1d
 
 # If you want to run in single environment mode, set a single subteam here. If you want to run in multi-environment
 # mode set multiple subteams here separated by commas (eg "teamname.ssh.prod,teamname.ssh.staging")
