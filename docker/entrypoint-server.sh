#!/bin/bash
set -euo pipefail
IFS=$'\n\t'

# chown as root
chown -R keybase:keybase /mnt

# Run everything else as the keybase user
sudo -i -u keybase bash << EOF
<<<<<<< HEAD
nohup bash -c "run_keybase -g 2>&1 | grep -v 'KBFS failed to FUSE mount' &"
=======
source docker/env.sh
nohup bash -c "run_keybase -g &"
>>>>>>> a08fe368
sleep 3
keybase oneshot --username \$KEYBASE_USERNAME --paperkey "\$KEYBASE_PAPERKEY"
bin/keybaseca service
EOF<|MERGE_RESOLUTION|>--- conflicted
+++ resolved
@@ -7,12 +7,8 @@
 
 # Run everything else as the keybase user
 sudo -i -u keybase bash << EOF
-<<<<<<< HEAD
+source docker/env.sh
 nohup bash -c "run_keybase -g 2>&1 | grep -v 'KBFS failed to FUSE mount' &"
-=======
-source docker/env.sh
-nohup bash -c "run_keybase -g &"
->>>>>>> a08fe368
 sleep 3
 keybase oneshot --username \$KEYBASE_USERNAME --paperkey "\$KEYBASE_PAPERKEY"
 bin/keybaseca service
